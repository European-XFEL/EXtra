--- conflicted
+++ resolved
@@ -1050,12 +1050,9 @@
 
         Args:
           run: The run to calibrate.
-<<<<<<< HEAD
           preprocess_fn: Function to apply to an xarray after reading the trace. For example: `lambda x: x.mean('pulse')`
           kwargs_adq: Keyword arguments for the `AdqRawChannel` object if one wishes to override settings.
-=======
           extra_kwargs_adq: Keyword arguments for the `AdqRawChannel` object if one wishes to override settings.
->>>>>>> 0e0bf7f6
 
         Returns: An xarray DataArray with the traces containing axes ('trainId', 'pulseIndex', 'sample', 'tof').
         """
