--- conflicted
+++ resolved
@@ -17,13 +17,9 @@
 from .mockdata.dld import ReconstructedDld
 from .mockdata.timepix import Timepix3Receiver, Timepix3Centroids
 from .mockdata.timeserver import PulsePatternDecoder, Timeserver
-<<<<<<< HEAD
 from .mockdata.xgm import XGM, XGMD, XGMReduced, XGMWithData
 from .mockdata.mono import MonoMdl
-=======
-from .mockdata.xgm import XGM, XGMD, XGMReduced
-from .mockdata.camera import CameraWithData, GotthardIIWithData, MonoMdl
->>>>>>> 42f778cd
+from .mockdata.camera import CameraWithData, GotthardIIWithData
 
 from .mockdata.utils import (mock_etof_calibration_constants,
                             mock_etof_mono_energies)
@@ -166,11 +162,6 @@
             size_dset[np.argmax(size_dset)] += tpx_root['data/x'].shape[1]
 
         yield RunDirectory(td).deselect('SQS_EXTRA*')
-
-<<<<<<< HEAD
-    # when a mono-chromator is used, this data source provides the information of which
-    # energy the monochromator was set in
-    monochromator_energy = "SA3_XTD10_MONO/MDL/PHOTON_ENERGY"
 
 @pytest.fixture(scope='session')
 def mock_sqs_etof_calibration_directory():
@@ -212,7 +203,7 @@
 
     # for tests
     #td = Path("mytest")
-=======
+
 @pytest.fixture(scope='session')
 def mock_sqs_grating_calibration_directory():
     #energy = mock_grating_mono_energies()
@@ -244,7 +235,6 @@
 
     # for tests
     #td = Path("mytest_gr")
->>>>>>> 42f778cd
     #write_file(Path(td) / 'RAW-R0001-DA01-S00000.h5', sources, 200,
     #           format_version='1.2')
     with TemporaryDirectory() as td:
@@ -254,10 +244,9 @@
 
 
 @pytest.fixture(scope='function')
-<<<<<<< HEAD
 def mock_sqs_etof_calibration_run(mock_sqs_etof_calibration_directory):
     yield RunDirectory(mock_sqs_etof_calibration_directory)
-=======
+
+@pytest.fixture(scope='function')
 def mock_sqs_grating_calibration_run(mock_sqs_grating_calibration_directory):
     yield RunDirectory(mock_sqs_grating_calibration_directory)
->>>>>>> 42f778cd
