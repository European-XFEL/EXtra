--- conflicted
+++ resolved
@@ -63,11 +63,8 @@
           - https://docs.python.org/3/objects.inv
           - https://extra-data.readthedocs.io/en/latest/objects.inv
           - https://numpy.org/doc/stable/objects.inv
-<<<<<<< HEAD
           - https://pandas.pydata.org/docs/objects.inv
-=======
           - https://docs.xarray.dev/en/stable/objects.inv
->>>>>>> fc2bfd6f
           options:
             docstring_style: google
             separate_signature: yes
