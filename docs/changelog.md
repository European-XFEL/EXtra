<!-- Let's try to follow the naming guidelines here: https://keepachangelog.com/en/1.0.0/#how. -->

<!-- Note: before making a new release make sure to update the 'Unreleased' link at -->
<!-- the bottom to compare to the new version. -->

# Changelog

## [Unreleased]

!!! note
    All of the changes here are deployed to our current environment, even though
    a release hasn't been made for them yet. If you want to have these updates
    in a personal environment you'll need to install the package from git.

    ```bash title="Installation command"
    pip install git+https://github.com/European-XFEL/EXtra.git
    ```


Added:

- [TOFResponse][extra.recipes.TOFResponse] to estimate, deconvolve and denoise the instrumental response in eTOFs (!304).
- [VSLight][extra.recipes.VSLight] to calibrate and deconvolve eTOFs from a continuous monochromator scan (!304).
- [CookieboxCalibration][extra.recipes.CookieboxCalibration] to calibrate data from eTOFs after taking a calibration run (!284).
- [Grating2DCalibration][extra.recipes.Grating2DCalibration] to calibrate data from a 2D grating detector (!284).
<<<<<<< HEAD
- [Grating1DCalibration][extra.recipes.Grating1DCalibration] to calibrates 1D grating information (e.g.: collected from the Gotthard detector in SQS) (!318).
- Exposed detector data components from `extra_data` in `extra.components` (AGIPD1M, AGIPD500K, DSSC1M, JUNGFRAU, LPD1M).
=======
- Exposed detector data components from `extra_data` in `extra.components`
  (AGIPD1M, AGIPD500K, DSSC1M, JUNGFRAU, LPD1M) (!177).
- [imshow2][extra.utils.imshow2] now supports plotting 2D
  [DataArray][xarray.DataArray]s properly (!333).

Changed:
- [Timepix3.spatial_bins()] is now a static method.
- The [XGM][extra.components.XGM] component will now emit warnings when it
  detects the wrong number of pulses have been saved in the slow data
  property. There is also a new `force_slow_data` argument to
  [XGM.pulse_counts()][extra.XGM.pulse_counts] to always return whatever was
  saved in the slow data (!161).
>>>>>>> ab271bb7

Fixed:

- Fixed [PumpProbePulses.is_constant_pattern()][extra.components.PumpProbePulses.is_constant_pattern] to properly take pump probe flags into account when determining whether a pattern is constant (!313).
- [AdqRawChannel.pulse_edges()][extra.components.AdqRawChannel.pulse_edges] now also supports data where the trace is too short for the actual number of pulses present (!312).
- Fixed issues with pulse separation in [AdqRawChannel][extra.components.AdqRawChannel] with variable pulse patterns and those with trains missing ADQ data (!310).
- [AdqRawChannel][extra.components.AdqRawChannel] now properly enumerates channels starting with 1 rather than 0 as in the Karabo device.
- Fixed reading of the
  [Scantool.acquisition_time][extra.components.Scantool.acquisition_time]
  property for newer Scantool versions (!303).
<<<<<<< HEAD
- [CookieboxCalibration][extra.recipes.CookieboxCalibration]: allow flagging of bad calibration points, to allow using others in the `mask_calibration_point(tof_id, energy)` function (!318).
- [CookieboxCalibration][extra.recipes.CookieboxCalibration]: Order `plot_calibration_data` y axis by energy to avoid unordered axis in case the energy scan was done out of monotonically increasing order (!318).
- [CookieboxCalibration][extra.recipes.CookieboxCalibration]: Use Auger-Meitner mean to align all plots in `plot_calibration_data` by the Auger-Meitner peak (!318).
- [CookieboxCalibration][extra.recipes.CookieboxCalibration]: New function `plot_calibrations`, which plots only the calibration factors in the same plot for diagnostics. Often this is all that one is interested in (!318).
- [Grating2DCalibration][extra.recipes.Grating2DCalibration]: Crop image based on rotation angle to avoid artifacts caused by out-of-bound effects. Add background root-mean-squared error as uncertainty band in the output (!318).
- [Grating2DCalibration][extra.recipes.Grating2DCalibration]: If provided, use extra motor information as independent variable in the fit (useful when data includes motor movements additionally) (!318).
=======
- Fixed [Scan.plot_bin_by_steps()][extra.components.Scan.plot_bin_by_steps] to show 2D
  data (!320).
- Restrict the version of Cython used to build while we figure out an issue with
  Cython 3.1 (!328).
- Fixed behaviour of
  [Scan.plot_bin_by_steps()][extra.components.Scan.plot_bin_by_steps] when
  passed a custom axis (!334).
>>>>>>> ab271bb7

## [2024.2]
Added:

- [Timepix3][extra.components.Timepix3] to access raw hits and centroids from the Timepix3 detector (!231).
- [Scan.plot()][extra.components.Scan.plot] now allows passing a `figsize` (!262).
- [JF4MHalfMotors][extra.components.JF4MHalfMotors] to access positions of motors moving halfs of Jungfrau detector (!224).

Fixed:

- Karabacon 3.0.10 is now supported by the [Scantool][extra.components.Scantool]
  (!212).
- [`Scan.plot_bin_by_steps()`][extra.components.Scan.plot_bin_by_steps] would
  previously ignore the `title`/`xlabel`/`ylabel` arguments, now it actually
  uses them (!237).
- [`Scan.bin_by_steps()][extra.components.Scan.plot_bin_by_steps] now preserves
  any additional dimensions in the data to be binned, so it can produce e.g.
  an average spectrum per scan step (!269).
- [`AdqRawChannel.pulse_data()`][extra.components.AdqRawChannel.pulse_data] no longer erroneously reads in the same train data for every pulse if there is only a single pulse per train (!259).

Changed:

- [`gaussian()`][extra.utils.gaussian] has a new `norm` parameter to allow
  disabling normalization, which [`fit_gaussian()`][extra.utils.fit_gaussian] will
  use by default (!221).
- [`fit_gaussian()`][extra.utils.fit_gaussian] has a new `A_sign` parameter to
  specify the expected orientation of the peak (!222).
- [`AdqRawChannel.pulse_data()`][extra.components.AdqRawChannel.pulse_data] no longer throws an exception if the pulse pattern refers to data beyond the acquired traces, but instead fills this with NaN or -1 depending on data type (!245).

## [2024.1.2]
Added:

- [AGIPD1MQuadrantMotors][extra.components.AGIPD1MQuadrantMotors] to access positions of motors moving quadrants of AGIPD1M detector (!148).
- A module to expose the [DAMNIT API](damnit.md).
- [AdqRawChannel][extra.components.AdqRawChannel] to access and process raw traces saved by fast ADQ digitizers (!35).
- Hits obtained via [DelayLineDetector.hits()][extra.components.DelayLineDetector.hits] can now optionally be restricted to hits reconstructed with a certain method. (!170).
- [DldPulses][extra.components.DldPulses] can optionally enumerate PPL-only pulses using negative indices to stay compatible with PPL-unaware data. (!167).
- The `slowTrains` XGM property is available through
  [XGM.slow_train_energy()][extra.components.XGM.slow_train_energy] (!162).
- [XGM.pulse_energy()][extra.components.XGM.pulse_energy] can now take a
  `series=True` argument to return a 1D [Series][pandas.Series] instead of a 2D
  [DataArray][xarray.DataArray] (!162).
- Data indexed by pulse or train can now be aligned with and added as additional columns to sparse DLD data (!166, !173).
- [OpticalLaserDelay][extra.components.OpticalLaserDelay] to obtain the time delays between FEL and optical laser pulses (!165).
- Empty trains can now optionally be included when determining constant pulse patterns via [XrayPulses.is_constant_pattern()][extra.components.XrayPulses.is_constant_pattern] (!156).
- Check whether any pulse patterns are interleaved with `is_interleaved_with()` or directly SA1/SA3 with `is_sa1_interleaved_with_sa3()` (!155).
- Obtain [MachinePulses][extra.components.MachinePulses] from any other timeserver-based pulse components directly via `machine_pulses()` or get machine repetition rate directly from `machine_repetition_rate()` (!155).
- A helper function named [fit_gaussian()][extra.utils.fit_gaussian] (!131).
- A new method [Scan.split_by_steps()][extra.components.Scan.split_by_steps] (!169).
- [PumpProbePulses.pulse_mask][extra.components.PumpProbePulses.pulse_mask] now
  has an option to give a mask for only FEL or only pump laser pulses (!174).
- [BadPixels][extra.calibration.BadPixels] flag values for interpreting masks
  in corrected detector data (!172).
- Deprecate pulse dimension `time` in favor of `pulseTime` (!178).
- Constant fraction and dynamic leading edge discriminators to determine arrival time of fast pulses on an analog signal (!25).
- Sinc interpolation method (!25).
- [extra.calibration.CalibrationData][extra.calibration.CalibrationData] now has methods
  to create & display a markdown table of the constants found. This is primarily for
  use in Jupyter notebooks (!202).
- More informative plots from [Scan.plot()][extra.components.Scan.plot] (!201).

Fixed:

- Sometimes an XGM will record the wrong number of pulses in its slow data
  property, which would cause the pulse energy to not be retrieved properly. Now
  the XGM will rely only on the fast data to find the number of pulses in
  `.pulse_energy()` (!153).
- Attempt to convert calibration condition values to floats before defaulting to strings. This prevents misinterpretation of boolean values as strings (e.g., "True") (!193).
- Add tabulate to the package dependencies.

## [2024.1.1]

Added:

- [MachinePulses][extra.components.MachinePulses] to investigate pulse pattern
  data beyond only X-rays and optical lasers (!138).
- Implemented [Scan.bin_by_steps()][extra.components.Scan.bin_by_steps] and
  [Scan.plot_bin_by_steps()][extra.components.Scan.plot_bin_by_steps] to help
  with averaging data over scan steps (!124).
- `pulse_periods()`, `pulse_repetition_rates()` and `train_durations()` methods
  to obtain statistics about the pulses in all [pulse
  pattern](components/pulse-patterns.md) components (!114).
- `extra.calibration` module to find and load calibration constants.

## [2024.1]
Added:

- [DelayLineDetector][extra.components.DelayLineDetector] to access raw and reconstructed results from the offline delay line detector processing pipeline (!103).
- An [XGM][extra.components.XGM] component to access XGM devices (!53).
- [PumpProbePulses][extra.components.PumpProbePulses] to combine X-ray and
  optical laser pulses in a single pattern (!24).
- The [Scan][extra.components.Scan] component to automatically detect steps
  within a motor scan (!4).
- [DldPulses][extra.components.DldPulses] to access pulse information saved
  during delay line detector event reconstruction (!42).
- The helper function [imshow2][extra.utils.imshow2] to provide good defaults
  when plotting images (!38).

Changed:

- The `get_` prefix was deprecated for some method names in the [pulse pattern
  components](components/pulse-patterns.md) (!106).
- All methods in [XrayPulses][extra.components.XrayPulses] and
  [OpticalLaserPulses][extra.components.OpticalLaserPulses] now support labelled
  results and default to it (!40).
- [Scantool][extra.components.Scantool]'s `__repr__()` functionality to print
  information was moved to [Scantool.info()][extra.components.Scantool.info]
  (!29).

## [2023.2]
The initial release! :tada: :sparkles:

Added:

- A [Scantool][extra.components.Scantool] component for the EuXFEL scantool, in !2.
- Components for extracting the X-ray and optical laser pulse patterns:
  [XrayPulses][extra.components.XrayPulses] and
  [OpticalLaserPulses][extra.components.OpticalLaserPulses] in !5.
- A collection of [utility](utilities.md) functions.
- Sub-modules to forward [EXtra-data](reading-data.md),
  [EXtra-geom](detector-geometry.md), and [karabo-bridge-py](karabo-bridge.md).


[Unreleased]: https://github.com/European-XFEL/EXtra/compare/2024.2...master
[2024.2]: https://github.com/European-XFEL/EXtra/releases/tag/2024.2
[2024.1.2]: https://github.com/European-XFEL/EXtra/releases/tag/2024.1.2
[2024.1.1]: https://github.com/European-XFEL/EXtra/releases/tag/2024.1.1
[2024.1]: https://github.com/European-XFEL/EXtra/releases/tag/2024.1
[2023.2]: https://github.com/European-XFEL/EXtra/releases/tag/2023.2<|MERGE_RESOLUTION|>--- conflicted
+++ resolved
@@ -23,10 +23,7 @@
 - [VSLight][extra.recipes.VSLight] to calibrate and deconvolve eTOFs from a continuous monochromator scan (!304).
 - [CookieboxCalibration][extra.recipes.CookieboxCalibration] to calibrate data from eTOFs after taking a calibration run (!284).
 - [Grating2DCalibration][extra.recipes.Grating2DCalibration] to calibrate data from a 2D grating detector (!284).
-<<<<<<< HEAD
 - [Grating1DCalibration][extra.recipes.Grating1DCalibration] to calibrates 1D grating information (e.g.: collected from the Gotthard detector in SQS) (!318).
-- Exposed detector data components from `extra_data` in `extra.components` (AGIPD1M, AGIPD500K, DSSC1M, JUNGFRAU, LPD1M).
-=======
 - Exposed detector data components from `extra_data` in `extra.components`
   (AGIPD1M, AGIPD500K, DSSC1M, JUNGFRAU, LPD1M) (!177).
 - [imshow2][extra.utils.imshow2] now supports plotting 2D
@@ -39,7 +36,6 @@
   property. There is also a new `force_slow_data` argument to
   [XGM.pulse_counts()][extra.XGM.pulse_counts] to always return whatever was
   saved in the slow data (!161).
->>>>>>> ab271bb7
 
 Fixed:
 
@@ -50,14 +46,12 @@
 - Fixed reading of the
   [Scantool.acquisition_time][extra.components.Scantool.acquisition_time]
   property for newer Scantool versions (!303).
-<<<<<<< HEAD
 - [CookieboxCalibration][extra.recipes.CookieboxCalibration]: allow flagging of bad calibration points, to allow using others in the `mask_calibration_point(tof_id, energy)` function (!318).
 - [CookieboxCalibration][extra.recipes.CookieboxCalibration]: Order `plot_calibration_data` y axis by energy to avoid unordered axis in case the energy scan was done out of monotonically increasing order (!318).
 - [CookieboxCalibration][extra.recipes.CookieboxCalibration]: Use Auger-Meitner mean to align all plots in `plot_calibration_data` by the Auger-Meitner peak (!318).
 - [CookieboxCalibration][extra.recipes.CookieboxCalibration]: New function `plot_calibrations`, which plots only the calibration factors in the same plot for diagnostics. Often this is all that one is interested in (!318).
 - [Grating2DCalibration][extra.recipes.Grating2DCalibration]: Crop image based on rotation angle to avoid artifacts caused by out-of-bound effects. Add background root-mean-squared error as uncertainty band in the output (!318).
 - [Grating2DCalibration][extra.recipes.Grating2DCalibration]: If provided, use extra motor information as independent variable in the fit (useful when data includes motor movements additionally) (!318).
-=======
 - Fixed [Scan.plot_bin_by_steps()][extra.components.Scan.plot_bin_by_steps] to show 2D
   data (!320).
 - Restrict the version of Cython used to build while we figure out an issue with
@@ -65,7 +59,6 @@
 - Fixed behaviour of
   [Scan.plot_bin_by_steps()][extra.components.Scan.plot_bin_by_steps] when
   passed a custom axis (!334).
->>>>>>> ab271bb7
 
 ## [2024.2]
 Added:
