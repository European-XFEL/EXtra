--- conflicted
+++ resolved
@@ -27,7 +27,6 @@
 
 Added:
 
-<<<<<<< HEAD
 - [SpectrometerCalibration][extra.gui.jupyter.SpectrometerCalibration] to provide a Jupyter widget for energy calibration of 2D X-ray spectrum data (!363).
 
 Changed:
@@ -41,8 +40,6 @@
 
 Added:
 
-=======
->>>>>>> 95c59de0
 - [CookieboxCalibration][extra.recipes.CookieboxCalibration] to calibrate data from eTOFs after taking a calibration run (!284).
 - [Grating2DCalibration][extra.recipes.Grating2DCalibration] to calibrate data from a 2D grating detector (!284).
 - [Grating1DCalibration][extra.recipes.Grating1DCalibration] to calibrates 1D grating information (e.g.: collected from the Gotthard detector in SQS) (!318).
