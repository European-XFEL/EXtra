<!-- Let's try to follow the naming guidelines here: https://keepachangelog.com/en/1.0.0/#how. -->

<!-- Note: before making a new release make sure to update the 'Unreleased' link at -->
<!-- the bottom to compare to the new version. -->

# Changelog

## [Unreleased]

!!! note
    All of the changes here are deployed to our current environment, even though
    a release hasn't been made for them yet. If you want to have these updates
    in a personal environment you'll need to install the package from git.

    ```bash title="Installation command"
    pip install git+https://github.com/European-XFEL/EXtra.git
    ```

Added:

- [CalibrationData.from_condition][extra.calibration.CalibrationData.from_condition] supports `DataCollection` objects to reference a point in time


Changed:

- [XGM.pulse_energy()][extra.components.XGM.pulse_energy] will now insert NaNs
  instead of zeros as a fill value for runs with a varying number of pulses
  (!347).
- [imshow2()][extra.utils.imshow2] will now add a colorbar automatically (!351).

## [2025.1]

Added:

- [CookieboxCalibration][extra.recipes.CookieboxCalibration] to calibrate data from eTOFs after taking a calibration run (!284).
- [Grating2DCalibration][extra.recipes.Grating2DCalibration] to calibrate data from a 2D grating detector (!284).
- [Grating1DCalibration][extra.recipes.Grating1DCalibration] to calibrates 1D grating information (e.g.: collected from the Gotthard detector in SQS) (!318).
- Exposed detector data components from `extra_data` in `extra.components`
  (AGIPD1M, AGIPD500K, DSSC1M, JUNGFRAU, LPD1M) (!177).
- [imshow2][extra.utils.imshow2] now supports plotting 2D
  [DataArray][xarray.DataArray]s properly (!333).
- Added [hyperslicer2()][extra.utils.hyperslicer2] to make plotting image arrays
  easier (!348).
- Added [ridgeplot()][extra.utils.ridgeplot] function (!354).
- [reorder_axes_to_shape][extra.utils.reorder_axes_to_shape] utility function (!349).
- [ShimadzuHPVX2Conditions][extra.calibration.ShimadzuHPVX2Conditions] to
  retrieve constants for dynamic flat-field correction (!254).

Changed:

- [Timepix3.spatial_bins()][extra.components.Timepix3.spatial_bins] is now a static method.
- The [XGM][extra.components.XGM] component will now emit warnings when it
  detects the wrong number of pulses have been saved in the slow data
  property. There is also a new `force_slow_data` argument to
  [XGM.pulse_counts()][extra.components.XGM.pulse_counts] to always return whatever was
  saved in the slow data (!161).
<<<<<<< HEAD
- [CookieboxCalibration][extra.recipes.CookieboxCalibration] has been adapted to do the normalization only by the Auger peak,
  and tests have been added (!367).
=======
- [LPDConditions][extra.calibration.LPDConditions] now accepts
  `parallel_gain` (!254).
- [JUNGFRAUConditions][extra.calibration.JUNGFRAUConditions] now accepts
  `exposure_timeout` (!254).
- [CalibrationData.from_condition][extra.calibration.CalibrationData.from_condition] has a new `begin_at_strategy` parameter (!254).
>>>>>>> 7312b045

Fixed:

- Fixed [PumpProbePulses.is_constant_pattern()][extra.components.PumpProbePulses.is_constant_pattern] to properly take pump probe flags into account when determining whether a pattern is constant (!313).
- [AdqRawChannel.pulse_edges()][extra.components.AdqRawChannel.pulse_edges] now also supports data where the trace is too short for the actual number of pulses present (!312).
- Fixed issues with pulse separation in [AdqRawChannel][extra.components.AdqRawChannel] with variable pulse patterns and those with trains missing ADQ data (!310).
- [AdqRawChannel][extra.components.AdqRawChannel] now properly enumerates channels starting with 1 rather than 0 as in the Karabo device.
- Fixed reading of the
  [Scantool.acquisition_time][extra.components.Scantool.acquisition_time]
  property for newer Scantool versions (!303).
- [CookieboxCalibration][extra.recipes.CookieboxCalibration]: allow flagging of bad calibration points, to allow using others in the `mask_calibration_point(tof_id, energy)` function (!318).
- [CookieboxCalibration][extra.recipes.CookieboxCalibration]: Order `plot_calibration_data` y axis by energy to avoid unordered axis in case the energy scan was done out of monotonically increasing order (!318).
- [CookieboxCalibration][extra.recipes.CookieboxCalibration]: Use Auger-Meitner mean to align all plots in `plot_calibration_data` by the Auger-Meitner peak (!318).
- [CookieboxCalibration][extra.recipes.CookieboxCalibration]: New function `plot_calibrations`, which plots only the calibration factors in the same plot for diagnostics. Often this is all that one is interested in (!318).
- [Grating2DCalibration][extra.recipes.Grating2DCalibration]: Crop image based on rotation angle to avoid artifacts caused by out-of-bound effects. Add background root-mean-squared error as uncertainty band in the output (!318).
- [Grating2DCalibration][extra.recipes.Grating2DCalibration]: If provided, use extra motor information as independent variable in the fit (useful when data includes motor movements additionally) (!318).
- Fixed [Scan.plot_bin_by_steps()][extra.components.Scan.plot_bin_by_steps] to show 2D
  data (!320).
- Restrict the version of Cython used to build while we figure out an issue with
  Cython 3.1 (!328).
- Fixed behaviour of
  [Scan.plot_bin_by_steps()][extra.components.Scan.plot_bin_by_steps] when
  passed a custom axis (!334).

## [2024.2]
Added:

- [Timepix3][extra.components.Timepix3] to access raw hits and centroids from the Timepix3 detector (!231).
- [Scan.plot()][extra.components.Scan.plot] now allows passing a `figsize` (!262).
- [JF4MHalfMotors][extra.components.JF4MHalfMotors] to access positions of motors moving halfs of Jungfrau detector (!224).

Fixed:

- Karabacon 3.0.10 is now supported by the [Scantool][extra.components.Scantool]
  (!212).
- [`Scan.plot_bin_by_steps()`][extra.components.Scan.plot_bin_by_steps] would
  previously ignore the `title`/`xlabel`/`ylabel` arguments, now it actually
  uses them (!237).
- [`Scan.bin_by_steps()][extra.components.Scan.plot_bin_by_steps] now preserves
  any additional dimensions in the data to be binned, so it can produce e.g.
  an average spectrum per scan step (!269).
- [`AdqRawChannel.pulse_data()`][extra.components.AdqRawChannel.pulse_data] no longer erroneously reads in the same train data for every pulse if there is only a single pulse per train (!259).

Changed:

- [`gaussian()`][extra.utils.gaussian] has a new `norm` parameter to allow
  disabling normalization, which [`fit_gaussian()`][extra.utils.fit_gaussian] will
  use by default (!221).
- [`fit_gaussian()`][extra.utils.fit_gaussian] has a new `A_sign` parameter to
  specify the expected orientation of the peak (!222).
- [`AdqRawChannel.pulse_data()`][extra.components.AdqRawChannel.pulse_data] no longer throws an exception if the pulse pattern refers to data beyond the acquired traces, but instead fills this with NaN or -1 depending on data type (!245).

## [2024.1.2]
Added:

- [AGIPD1MQuadrantMotors][extra.components.AGIPD1MQuadrantMotors] to access positions of motors moving quadrants of AGIPD1M detector (!148).
- A module to expose the [DAMNIT API](damnit.md).
- [AdqRawChannel][extra.components.AdqRawChannel] to access and process raw traces saved by fast ADQ digitizers (!35).
- Hits obtained via [DelayLineDetector.hits()][extra.components.DelayLineDetector.hits] can now optionally be restricted to hits reconstructed with a certain method. (!170).
- [DldPulses][extra.components.DldPulses] can optionally enumerate PPL-only pulses using negative indices to stay compatible with PPL-unaware data. (!167).
- The `slowTrains` XGM property is available through
  [XGM.slow_train_energy()][extra.components.XGM.slow_train_energy] (!162).
- [XGM.pulse_energy()][extra.components.XGM.pulse_energy] can now take a
  `series=True` argument to return a 1D [Series][pandas.Series] instead of a 2D
  [DataArray][xarray.DataArray] (!162).
- Data indexed by pulse or train can now be aligned with and added as additional columns to sparse DLD data (!166, !173).
- [OpticalLaserDelay][extra.components.OpticalLaserDelay] to obtain the time delays between FEL and optical laser pulses (!165).
- Empty trains can now optionally be included when determining constant pulse patterns via [XrayPulses.is_constant_pattern()][extra.components.XrayPulses.is_constant_pattern] (!156).
- Check whether any pulse patterns are interleaved with `is_interleaved_with()` or directly SA1/SA3 with `is_sa1_interleaved_with_sa3()` (!155).
- Obtain [MachinePulses][extra.components.MachinePulses] from any other timeserver-based pulse components directly via `machine_pulses()` or get machine repetition rate directly from `machine_repetition_rate()` (!155).
- A helper function named [fit_gaussian()][extra.utils.fit_gaussian] (!131).
- A new method [Scan.split_by_steps()][extra.components.Scan.split_by_steps] (!169).
- [PumpProbePulses.pulse_mask][extra.components.PumpProbePulses.pulse_mask] now
  has an option to give a mask for only FEL or only pump laser pulses (!174).
- [BadPixels][extra.calibration.BadPixels] flag values for interpreting masks
  in corrected detector data (!172).
- Deprecate pulse dimension `time` in favor of `pulseTime` (!178).
- Constant fraction and dynamic leading edge discriminators to determine arrival time of fast pulses on an analog signal (!25).
- Sinc interpolation method (!25).
- [extra.calibration.CalibrationData][extra.calibration.CalibrationData] now has methods
  to create & display a markdown table of the constants found. This is primarily for
  use in Jupyter notebooks (!202).
- More informative plots from [Scan.plot()][extra.components.Scan.plot] (!201).

Fixed:

- Sometimes an XGM will record the wrong number of pulses in its slow data
  property, which would cause the pulse energy to not be retrieved properly. Now
  the XGM will rely only on the fast data to find the number of pulses in
  `.pulse_energy()` (!153).
- Attempt to convert calibration condition values to floats before defaulting to strings. This prevents misinterpretation of boolean values as strings (e.g., "True") (!193).
- Add tabulate to the package dependencies.

## [2024.1.1]

Added:

- [MachinePulses][extra.components.MachinePulses] to investigate pulse pattern
  data beyond only X-rays and optical lasers (!138).
- Implemented [Scan.bin_by_steps()][extra.components.Scan.bin_by_steps] and
  [Scan.plot_bin_by_steps()][extra.components.Scan.plot_bin_by_steps] to help
  with averaging data over scan steps (!124).
- `pulse_periods()`, `pulse_repetition_rates()` and `train_durations()` methods
  to obtain statistics about the pulses in all [pulse
  pattern](components/pulse-patterns.md) components (!114).
- `extra.calibration` module to find and load calibration constants.

## [2024.1]
Added:

- [DelayLineDetector][extra.components.DelayLineDetector] to access raw and reconstructed results from the offline delay line detector processing pipeline (!103).
- An [XGM][extra.components.XGM] component to access XGM devices (!53).
- [PumpProbePulses][extra.components.PumpProbePulses] to combine X-ray and
  optical laser pulses in a single pattern (!24).
- The [Scan][extra.components.Scan] component to automatically detect steps
  within a motor scan (!4).
- [DldPulses][extra.components.DldPulses] to access pulse information saved
  during delay line detector event reconstruction (!42).
- The helper function [imshow2][extra.utils.imshow2] to provide good defaults
  when plotting images (!38).

Changed:

- The `get_` prefix was deprecated for some method names in the [pulse pattern
  components](components/pulse-patterns.md) (!106).
- All methods in [XrayPulses][extra.components.XrayPulses] and
  [OpticalLaserPulses][extra.components.OpticalLaserPulses] now support labelled
  results and default to it (!40).
- [Scantool][extra.components.Scantool]'s `__repr__()` functionality to print
  information was moved to [Scantool.info()][extra.components.Scantool.info]
  (!29).

## [2023.2]
The initial release! :tada: :sparkles:

Added:

- A [Scantool][extra.components.Scantool] component for the EuXFEL scantool, in !2.
- Components for extracting the X-ray and optical laser pulse patterns:
  [XrayPulses][extra.components.XrayPulses] and
  [OpticalLaserPulses][extra.components.OpticalLaserPulses] in !5.
- A collection of [utility](utilities.md) functions.
- Sub-modules to forward [EXtra-data](reading-data.md),
  [EXtra-geom](detector-geometry.md), and [karabo-bridge-py](karabo-bridge.md).


[Unreleased]: https://github.com/European-XFEL/EXtra/compare/2025.1...master
[2025.1]: https://github.com/European-XFEL/EXtra/releases/tag/2025.1
[2024.2]: https://github.com/European-XFEL/EXtra/releases/tag/2024.2
[2024.1.2]: https://github.com/European-XFEL/EXtra/releases/tag/2024.1.2
[2024.1.1]: https://github.com/European-XFEL/EXtra/releases/tag/2024.1.1
[2024.1]: https://github.com/European-XFEL/EXtra/releases/tag/2024.1
[2023.2]: https://github.com/European-XFEL/EXtra/releases/tag/2023.2<|MERGE_RESOLUTION|>--- conflicted
+++ resolved
@@ -54,16 +54,13 @@
   property. There is also a new `force_slow_data` argument to
   [XGM.pulse_counts()][extra.components.XGM.pulse_counts] to always return whatever was
   saved in the slow data (!161).
-<<<<<<< HEAD
 - [CookieboxCalibration][extra.recipes.CookieboxCalibration] has been adapted to do the normalization only by the Auger peak,
   and tests have been added (!367).
-=======
 - [LPDConditions][extra.calibration.LPDConditions] now accepts
   `parallel_gain` (!254).
 - [JUNGFRAUConditions][extra.calibration.JUNGFRAUConditions] now accepts
   `exposure_timeout` (!254).
 - [CalibrationData.from_condition][extra.calibration.CalibrationData.from_condition] has a new `begin_at_strategy` parameter (!254).
->>>>>>> 7312b045
 
 Fixed:
 
