--- conflicted
+++ resolved
@@ -65,18 +65,11 @@
 - [Timepix3.spatial_bins()][extra.components.Timepix3.spatial_bins] is now a
   static method.
 - The [XGM][extra.components.XGM] component will now emit warnings when it
-<<<<<<< HEAD
-  detects the wrong number of pulses have been saved in the slow data
-  property. There is also a new `force_slow_data` argument to
-  [XGM.pulse_counts()][extra.components.XGM.pulse_counts] to always return whatever was
-  saved in the slow data (!161).
-- [CookieboxCalibration][extra.recipes.CookieboxCalibration] has been adapted to do the normalization only by the Auger peak (!367).
-=======
   detects the wrong number of pulses have been saved in the slow data property.
   There is also a new `force_slow_data` argument to
   [XGM.pulse_counts()][extra.components.XGM.pulse_counts] to always return
   whatever was saved in the slow data (!161).
->>>>>>> 71166bf8
+- [CookieboxCalibration][extra.recipes.CookieboxCalibration] has been adapted to do the normalization only by the Auger peak (!367).
 - [LPDConditions][extra.calibration.LPDConditions] now accepts
   `parallel_gain` (!254).
 - [JUNGFRAUConditions][extra.calibration.JUNGFRAUConditions] now accepts
